;;; esxml.el --- Library for working with xml via esxml and sxml
;; Copyright (C) 2012

;; Author: Evan Izaksonas-Smith <izak0002 at umn dot edu>
;; Maintainer: Evan Izaksonas-Smith
;; URL: https://github.com/tali713/esxml
;; Created: 15th August 2012
;; Version: 0.3.7
;; Keywords: tools, lisp, comm
;; Description: A library for easily generating XML/XHTML in elisp
;;
;; This program is free software; you can redistribute it and/or modify
;; it under the terms of the GNU General Public License as published by
;; the Free Software Foundation, either version 3 of the License, or
;; (at your option) any later version.

;; This program is distributed in the hope that it will be useful,
;; but WITHOUT ANY WARRANTY; without even the implied warranty of
;; MERCHANTABILITY or FITNESS FOR A PARTICULAR PURPOSE.  See the
;; GNU General Public License for more details.

;; You should have received a copy of the GNU General Public License
;; along with this program.  If not, see <http://www.gnu.org/licenses/>.

;;; Commentary:

;; This is XML/XHTML done with S-Expressions in EmacsLisp.  Simply,
;; this is the easiest way to write HTML or XML in Lisp.
;;
;; This library uses the native form of XML representation as used by
;; many libraries already included within emacs.  This representation
;; will be referred to as "esxml" throughout this library.  See
;; `esxml-to-xml' for a concise description of the format.
;;
;; This library is not intended to be used directly by a user, though
;; it certainly could be.  It could be used to generate static html,
;; or use a library like `elnode' to serve dynamic pages.  Or even to
;; extract a form from a site to produce an API.
;;
;; TODO: Better documentation, more convenience.
;;
;; NOTICE: Code base will be transitioning to using pcase instead of
;; destructuring bind wherever possible.  If this leads to hard to
;; debug code, please let me know, and I will do whatever I can to
;; resolve these issues.
;;
;;; Code:
(require 'cl-lib)
(require 'xml)
(require 'pcase)

(defun string-trim-whitespace (string)
  "A simple function, strips the whitespace from beginning and
end of the string.  Leaves all other whitespace untouched."
  (replace-regexp-in-string
   (rx string-start (* whitespace)
       (group (+? anything))
       (* whitespace) string-end)
   "\\1"
   string))

(defun esxml-trim-ws (esxml)
  "This may cause problems, is intended for parsing xml into sxml
but may eroneously delete desirable white space."
  (if (stringp esxml) (string-trim-whitespace esxml)
    (pcase-let ((`(,tag ,attrs . ,body) esxml))
      `(,tag ,attrs
             ,@(mapcar 'esxml-trim-ws body)))))

(defun attrp (attr)
  "Returns t if attr is a an esxml attribute.
An esxml attribute is a cons of the form (symbol . string)"
 (and (consp attr)
       (symbolp (car attr))
       (stringp (cdr attr))))

(defun esxml--convert-pair (attr)
  "Converts from cons cell to attribute pair.  Not intended for
general use."
  (pcase-let ((`(,car . ,cdr) attr))
    (cl-check-type cdr string)
    (concat (symbol-name car)
            "="
            (prin1-to-string (xml-escape-string cdr)))))

(defun attrsp (attrs)
    "Returns t if attrs is a list of esxml attributes.

See: `attrp'"
  (and (listp attrs)
       (cl-every (lambda (attr)
                   (and (consp attr)
                        (symbolp (car attr))
                        (stringp (cdr attr))))
                 attrs)))

(defun esxml-validate-form (esxml)
  "A fast esxml validator.  Will error on invalid subparts making
it suitable for hindsight testing."
  (cond ((stringp esxml) nil)
        ((< (length esxml) 2)
         (error "%s is too short to be a valid esxml expression" esxml))
        (t (pcase-let ((`(,tag ,attrs . ,body) esxml))
             (cl-check-type tag symbol)
             (cl-check-type attrs attrs)
             (mapcar 'esxml-validate-form body)))))

;; While the following could certainly have been written using format,
;; concat makes them easier to read.  Update later if neccesary for
;; efficiency.

;; Though at first glance the recursive nature of this function might
;; give one pause, since xml is a recursive data type, a recursive
;; parser is an optimal strategy.  each node will be visited exactly
;; once during the transformation.
;;
;; Further, since a string is a terminal node and since xml can be
;; represented as a string, non dynamic portions of the page may be
;; precached quite easily.
(defun esxml--to-xml-recursive (esxml)
  (pcase esxml
    ((pred stringp)
     (xml-escape-string esxml))
    (`(raw-string ,string)
     (cl-check-type string stringp)
     string)
    (`(comment nil ,body)
     (concat "<!-- " body " -->"))
    (`(,tag ,attrs . ,body)
     ;; code goes here to catch invalid data.
     (concat "<" (symbol-name tag)
             (when attrs
               (concat " " (mapconcat 'esxml--convert-pair attrs " ")))
             (if body
                 (concat ">" (mapconcat 'esxml--to-xml-recursive body "")
                         "</" (symbol-name tag) ">")
               "/>")))))

(defun esxml-to-xml (esxml)
  "This translates an esxml expression, i.e. that which is returned
by xml-parse-region. The structure is defined as any of the
following forms:

- A string.

 STRING

STRING: the string it is returned with entities escaped

- A list where the first element is the raw-string symbol and the
  second is a string.

 (raw-string STRING)

STRING: the string is returned unchanged. This allows for caching
        of any constant parts, such as headers and footers.

- A list where the first element is the comment symbol and the
  second is a string.

 (comment STRING)

STRING: the string is embedded in a HTML comment.

- A list where the first element is the tag, the second is
an alist of attribute value pairs and the remainder of the list
is 0 or more esxml elements.

 (TAG ATTRS &rest BODY)

TAG: is the tag and must be a symbol.

ATTRS: is an alist of attribute pairs each pair must be of the
       form (KEY . VALUE).

KEY: is the name of the attribute and must be a symbol.

VALUE: is the value of the attribute and must be a string.

BODY: is zero or more esxml expressions.  Having no body forms
      implies that the tag should be self closed.  If there is
      one or more body forms the tag will always be explicitly
      closed, even if they are the empty string."
  (condition-case nil
      (esxml--to-xml-recursive esxml)
    (error (esxml-validate-form esxml))))

(defun pp-esxml-to-xml (esxml)
  "This translates an esxml expresion as `esxml-to-xml' but
indents it for ease of human readability, it is necessarily
slower and will produce longer output."
  (pcase esxml
    ((pred stringp)
     (xml-escape-string esxml))
    (`(raw-string ,string)
     (cl-check-type string stringp)
     string)
    (`(comment nil ,body)
     (concat "<!-- " body " -->"))
    (`(,tag ,attrs . ,body)
     (cl-check-type tag symbol)
     (cl-check-type attrs attrs)
     (concat "<" (symbol-name tag)
             (when attrs
               (concat " " (mapconcat 'esxml--convert-pair attrs " ")))
             (if body
                 (concat ">" (if (cl-every 'stringp body)
                                 (mapconcat 'identity body " ")
                               (concat "\n"
                                       (replace-regexp-in-string
                                        "^" "  "
                                        (mapconcat 'pp-esxml-to-xml body "\n"))
                                       "\n"))
                         "</" (symbol-name tag) ">")
               "/>")))
    (_
     (error "%s is not a valid esxml expression" esxml))))

(defun sxml-to-esxml (sxml)
  "Translates sxml to esxml so the common standard can be used.
See: http://okmij.org/ftp/Scheme/SXML.html. Additionally,
(*RAW-STRING* \"string\") is translated to (raw-string
\"string\")."
  (pcase sxml
<<<<<<< HEAD
    (`(*COMMENT* ,body)
     `(comment nil ,body))
=======
    (`(*RAW-STRING* ,body)
     `(raw-string ,body))
>>>>>>> 24a57a5c
    (`(,tag (@ . ,attrs) . ,body)
     `(,tag ,(mapcar (lambda (attr)
                       (cons (car attr)
                             (or (cadr attr)
                                 (prin1-to-string (car attr)))))
                     attrs)
            ,@(mapcar 'sxml-to-esxml body)))
    (`(,tag . ,body)
     `(,tag nil
            ,@(mapcar 'sxml-to-esxml body)))
    ((and sxml (pred stringp)) sxml)))

(defun sxml-to-xml (sxml)
  "Translates sxml to xml, via esxml, hey it's only a constant
factor. :)"
  (esxml-to-xml (sxml-to-esxml sxml)))



;; TODO: make agnostic with respect to libxml vs xml.el
(defun xml-to-esxml (string &optional trim)
  (with-temp-buffer
    (insert string)
    (let ((parse-tree (libxml-parse-xml-region (point-min)
                                               (point-max))))
      (if trim
          (esxml-trim-ws parse-tree)
        parse-tree))))

;; TODO, move to esxpath when mature
(defun esxml-get-by-key (esxml key value)
  "Returns a list of all elements whose wttribute KEY match
VALUE.  KEY should be a symbol, and VALUE should be a string.
Will not recurse below a match."
  (unless (stringp esxml)
    (pcase-let ((`(,tag ,attrs . ,body) esxml))
      (if (equal value
                 (assoc-default key attrs))
          (list esxml)
        (apply 'append (mapcar (lambda (sexp)
                                 (esxml-get-by-key sexp key value))
                               body))))))

(defun esxml-get-tags (esxml tags)
  "Returns a list of all elements whose tag is a member of TAGS.
TAGS should be a list of tags to be matched against. Will not
recurse below a match."
  (unless (stringp esxml)
    (pcase-let ((`(,tag ,attrs . ,body) esxml))
      (if (member tag tags)
          (list esxml)
        (apply 'append (mapcar (lambda (sexp)
                                 (esxml-get-tags sexp tags))
                               body))))))

(defun esxml-get-forms (esxml)
  "Returns a list of all forms."
  (esxml-get-tags esxml '(form)))

;; taken from kv
(defmacro esxml-destructuring-mapcar (args sexp seq)
  (declare (indent 2))
  (let ((entry (make-symbol "entry")))
    `(mapcar (lambda (,entry)
               (cl-destructuring-bind ,args ,entry ,sexp))
             ,seq)))

(provide 'esxml)
;;; esxml.el ends here<|MERGE_RESOLUTION|>--- conflicted
+++ resolved
@@ -222,13 +222,10 @@
 (*RAW-STRING* \"string\") is translated to (raw-string
 \"string\")."
   (pcase sxml
-<<<<<<< HEAD
+    (`(*RAW-STRING* ,body)
+     `(raw-string ,body))
     (`(*COMMENT* ,body)
      `(comment nil ,body))
-=======
-    (`(*RAW-STRING* ,body)
-     `(raw-string ,body))
->>>>>>> 24a57a5c
     (`(,tag (@ . ,attrs) . ,body)
      `(,tag ,(mapcar (lambda (attr)
                        (cons (car attr)
